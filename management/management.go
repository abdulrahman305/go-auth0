package management

import (
	"bytes"
	"context"
	"encoding/json"
	"fmt"
	"io"
	"net/http"
	"net/url"
	"strconv"
	"strings"
	"time"

	"gopkg.in/auth0.v1/internal/client"
)

// Management is an Auth0 management client used to interact with the Auth0
// Management API v2.
//
type Management struct {
	// Client manages Auth0 Client (also known as Application) resources.
	Client *ClientManager

	// ClientGrant manages Auth0 ClientGrant resources.
	ClientGrant *ClientGrantManager

	// ResourceServer manages Auth0 Resource Server (also known as API)
	// resources.
	ResourceServer *ResourceServerManager

	// Connection manages Auth0 Connection resources.
	Connection *ConnectionManager

	// CustomDomain manages Auth0 Custom Domains.
	CustomDomain *CustomDomainManager

	// Grant manages Auth0 Grants.
	Grant *GrantManager

	// Log reads Auth0 Logs.
	Log *LogManager

	// RoleManager manages Auth0 Roles.
	Role *RoleManager

	// RuleManager manages Auth0 Rules.
	Rule *RuleManager

	// RuleManager manages Auth0 Rule Configurations.
	RuleConfig *RuleConfigManager

	// Email manages Auth0 Email Providers.
	Email *EmailManager

	// EmailTemplate manages Auth0 Email Templates.
	EmailTemplate *EmailTemplateManager

	// User manages Auth0 User resources.
	User *UserManager

	// Job manages Auth0 jobs.
	Job *JobManager

	// Tenant manages your Auth0 Tenant.
	Tenant *TenantManager

	// Ticket creates verify email or change password tickets.
	Ticket *TicketManager

	// Stat is used to retrieve usage statistics.
	Stat *StatManager

	// Branding settings such as company logo or primary color.
	Branding *BrandingManager

<<<<<<< HEAD
	// Guardian manages your Auth0 Guardian settings
	Guardian *GuardianManager
=======
	// Prompt manages your prompt settings.
	Prompt *PromptManager
>>>>>>> ee27f448

	url      *url.URL
	basePath string
	timeout  time.Duration
	debug    bool
	ctx      context.Context

	http *http.Client
}

// New creates a new Auth0 Management client by authenticating using the
// supplied client id and secret.
func New(domain, clientID, clientSecret string, options ...apiOption) (*Management, error) {

	// Ignore the scheme if it was defined in the domain variable. Then prefix
	// with https as its the only scheme supported by the Auth0 API.
	if i := strings.Index(domain, "//"); i != -1 {
		domain = domain[i+2:]
	}
	domain = "https://" + domain

	u, err := url.Parse(domain)
	if err != nil {
		return nil, err
	}

	m := &Management{
		url:      u,
		basePath: "api/v2",
		timeout:  1 * time.Minute,
		debug:    false,
		ctx:      context.Background(),
	}

	for _, option := range options {
		option(m)
	}

	oauth2 := client.OAuth2(m.url, clientID, clientSecret)

	_, err = oauth2.Token(m.ctx)
	if err != nil {
		return nil, err
	}

	m.http = client.New(m.ctx, oauth2)
	m.http = client.WrapUserAgent(m.http)
	m.http = client.WrapRateLimit(m.http)
	if m.debug {
		m.http = client.WrapDebug(m.http)
	}

	m.Client = NewClientManager(m)
	m.ClientGrant = NewClientGrantManager(m)
	m.Connection = NewConnectionManager(m)
	m.CustomDomain = NewCustomDomainManager(m)
	m.Grant = NewGrantManager(m)
	m.Log = NewLogManager(m)
	m.ResourceServer = NewResourceServerManager(m)
	m.Role = NewRoleManager(m)
	m.Rule = NewRuleManager(m)
	m.RuleConfig = NewRuleConfigManager(m)
	m.EmailTemplate = NewEmailTemplateManager(m)
	m.Email = NewEmailManager(m)
	m.User = NewUserManager(m)
	m.Job = NewJobManager(m)
	m.Tenant = NewTenantManager(m)
	m.Ticket = NewTicketManager(m)
	m.Stat = NewStatManager(m)
	m.Branding = NewBrandingManager(m)
<<<<<<< HEAD
	m.Guardian = NewGuardianManager(m)
=======
	m.Prompt = NewPromptManager(m)
>>>>>>> ee27f448

	return m, nil
}

func (m *Management) uri(path ...string) string {
	return (&url.URL{
		Scheme: m.url.Scheme,
		Host:   m.url.Host,
		Path:   m.basePath + "/" + strings.Join(path, "/"),
	}).String()
}

func (m *Management) q(options []reqOption) string {
	if len(options) == 0 {
		return ""
	}
	v := make(url.Values)
	for _, option := range options {
		option(v)
	}
	return "?" + v.Encode()
}

func (m *Management) request(method, uri string, v interface{}) error {

	var payload bytes.Buffer
	if v != nil {
		err := json.NewEncoder(&payload).Encode(v)
		if err != nil {
			return err
		}
	}

	req, err := http.NewRequest(method, uri, &payload)
	if err != nil {
		return err
	}
	req.Header.Add("Content-Type", "application/json")

	ctx, cancel := context.WithTimeout(m.ctx, m.timeout)
	defer cancel()

	if m.http == nil {
		m.http = http.DefaultClient
	}

	res, err := m.http.Do(req.WithContext(ctx))
	if err != nil {
		select {
		case <-ctx.Done():
			return ctx.Err()
		default:
			return err
		}
	}

	if res.StatusCode < http.StatusOK || res.StatusCode >= http.StatusBadRequest {
		return newError(res.Body)
	}

	if res.StatusCode != http.StatusNoContent {
		err := json.NewDecoder(res.Body).Decode(v)
		if err != nil {
			return err
		}
		return res.Body.Close()
	}

	return nil
}

func (m *Management) get(uri string, v interface{}) error {
	return m.request("GET", uri, v)
}

func (m *Management) post(uri string, v interface{}) error {
	return m.request("POST", uri, v)
}

func (m *Management) put(uri string, v interface{}) error {
	return m.request("PUT", uri, v)
}

func (m *Management) patch(uri string, v interface{}) error {
	return m.request("PATCH", uri, v)
}

func (m *Management) delete(uri string) error {
	return m.request("DELETE", uri, nil)
}

type apiOption func(*Management)

// WithTimeout configures the management client with a request timeout.
func WithTimeout(t time.Duration) apiOption {
	return func(m *Management) {
		m.timeout = t
	}
}

// WithDebug configures the management client to dump http requests and
// responses to stdout.
func WithDebug(d bool) apiOption {
	return func(m *Management) {
		m.debug = d
	}
}

// WitContext configures the management client to use the provided context
// instead of the provided one.
func WithContext(ctx context.Context) apiOption {
	return func(m *Management) {
		m.ctx = ctx
	}
}

type Error interface {
	Status() int
	error
}

type managementError struct {
	StatusCode int    `json:"statusCode"`
	Err        string `json:"error"`
	Message    string `json:"message"`
}

func newError(r io.Reader) error {
	m := &managementError{}
	err := json.NewDecoder(r).Decode(m)
	if err != nil {
		return err
	}
	return m
}

func (m *managementError) Error() string {
	return fmt.Sprintf("%d %s: %s", m.StatusCode, m.Err, m.Message)
}

func (m *managementError) Status() int {
	return m.StatusCode
}

// reqOption configures a call (typically to retrieve a resource) to Auth0 with
// query parameters.
type reqOption func(url.Values)

// WithFields configures a call to include the desired fields.
func WithFields(fields ...string) reqOption {
	return func(v url.Values) {
		v.Set("fields", strings.Join(fields, ","))
		v.Set("include_fields", "true")
	}
}

// WithoutFields configures a call to exclude the desired fields.
func WithoutFields(fields ...string) reqOption {
	return func(v url.Values) {
		v.Set("fields", strings.Join(fields, ","))
		v.Set("include_fields", "false")
	}
}

// Page configures a call to receive a specific page, if the results where
// concatenated.
func Page(page int) reqOption {
	return func(v url.Values) {
		v.Set("page", strconv.FormatInt(int64(page), 10))
	}
}

// PerPage configures a call to limit the amount of items in the result.
func PerPage(items int) reqOption {
	return func(v url.Values) {
		v.Set("per_page", strconv.FormatInt(int64(items), 10))
	}
}

// IncludeTotals configures a call to include totals.
func IncludeTotals(include bool) reqOption {
	return func(v url.Values) {
		v.Set("include_totals", strconv.FormatBool(include))
	}
}

// Parameter is a generic configuration to add arbitrary query parameters to
// calls made to Auth0.
func Parameter(key, value string) reqOption {
	return func(v url.Values) {
		v.Set(key, value)
	}
}<|MERGE_RESOLUTION|>--- conflicted
+++ resolved
@@ -74,13 +74,11 @@
 	// Branding settings such as company logo or primary color.
 	Branding *BrandingManager
 
-<<<<<<< HEAD
 	// Guardian manages your Auth0 Guardian settings
 	Guardian *GuardianManager
-=======
+
 	// Prompt manages your prompt settings.
 	Prompt *PromptManager
->>>>>>> ee27f448
 
 	url      *url.URL
 	basePath string
@@ -151,11 +149,8 @@
 	m.Ticket = NewTicketManager(m)
 	m.Stat = NewStatManager(m)
 	m.Branding = NewBrandingManager(m)
-<<<<<<< HEAD
 	m.Guardian = NewGuardianManager(m)
-=======
 	m.Prompt = NewPromptManager(m)
->>>>>>> ee27f448
 
 	return m, nil
 }
